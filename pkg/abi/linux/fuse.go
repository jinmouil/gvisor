// Copyright 2020 The gVisor Authors.
//
// Licensed under the Apache License, Version 2.0 (the "License");
// you may not use this file except in compliance with the License.
// You may obtain a copy of the License at
//
//     http://www.apache.org/licenses/LICENSE-2.0
//
// Unless required by applicable law or agreed to in writing, software
// distributed under the License is distributed on an "AS IS" BASIS,
// WITHOUT WARRANTIES OR CONDITIONS OF ANY KIND, either express or implied.
// See the License for the specific language governing permissions and
// limitations under the License.

package linux

import (
	"gvisor.dev/gvisor/tools/go_marshal/marshal"
	"gvisor.dev/gvisor/tools/go_marshal/primitive"
)

// +marshal
type FUSEOpcode uint32

// +marshal
type FUSEOpID uint64

// FUSE_ROOT_ID is the id of root inode.
const FUSE_ROOT_ID = 1

// Opcodes for FUSE operations. Analogous to the opcodes in include/linux/fuse.h.
const (
	FUSE_LOOKUP   FUSEOpcode = 1
	FUSE_FORGET              = 2 /* no reply */
	FUSE_GETATTR             = 3
	FUSE_SETATTR             = 4
	FUSE_READLINK            = 5
	FUSE_SYMLINK             = 6
	_
	FUSE_MKNOD   = 8
	FUSE_MKDIR   = 9
	FUSE_UNLINK  = 10
	FUSE_RMDIR   = 11
	FUSE_RENAME  = 12
	FUSE_LINK    = 13
	FUSE_OPEN    = 14
	FUSE_READ    = 15
	FUSE_WRITE   = 16
	FUSE_STATFS  = 17
	FUSE_RELEASE = 18
	_
	FUSE_FSYNC        = 20
	FUSE_SETXATTR     = 21
	FUSE_GETXATTR     = 22
	FUSE_LISTXATTR    = 23
	FUSE_REMOVEXATTR  = 24
	FUSE_FLUSH        = 25
	FUSE_INIT         = 26
	FUSE_OPENDIR      = 27
	FUSE_READDIR      = 28
	FUSE_RELEASEDIR   = 29
	FUSE_FSYNCDIR     = 30
	FUSE_GETLK        = 31
	FUSE_SETLK        = 32
	FUSE_SETLKW       = 33
	FUSE_ACCESS       = 34
	FUSE_CREATE       = 35
	FUSE_INTERRUPT    = 36
	FUSE_BMAP         = 37
	FUSE_DESTROY      = 38
	FUSE_IOCTL        = 39
	FUSE_POLL         = 40
	FUSE_NOTIFY_REPLY = 41
	FUSE_BATCH_FORGET = 42
)

const (
	// FUSE_MIN_READ_BUFFER is the minimum size the read can be for any FUSE filesystem.
	// This is the minimum size Linux supports. See linux.fuse.h.
	FUSE_MIN_READ_BUFFER uint32 = 8192
)

// FUSEHeaderIn is the header read by the daemon with each request.
//
// +marshal
type FUSEHeaderIn struct {
	// Len specifies the total length of the data, including this header.
	Len uint32

	// Opcode specifies the kind of operation of the request.
	Opcode FUSEOpcode

	// Unique specifies the unique identifier for this request.
	Unique FUSEOpID

	// NodeID is the ID of the filesystem object being operated on.
	NodeID uint64

	// UID is the UID of the requesting process.
	UID uint32

	// GID is the GID of the requesting process.
	GID uint32

	// PID is the PID of the requesting process.
	PID uint32

	_ uint32
}

// FUSEHeaderOut is the header written by the daemon when it processes
// a request and wants to send a reply (almost all operations require a
// reply; if they do not, this will be explicitly documented).
//
// +marshal
type FUSEHeaderOut struct {
	// Len specifies the total length of the data, including this header.
	Len uint32

	// Error specifies the error that occurred (0 if none).
	Error int32

	// Unique specifies the unique identifier of the corresponding request.
	Unique FUSEOpID
}

// FUSEWriteIn is the header written by a daemon when it makes a
// write request to the FUSE filesystem.
//
// +marshal
type FUSEWriteIn struct {
	// Fh specifies the file handle that is being written to.
	Fh uint64

	// Offset is the offset of the write.
	Offset uint64

	// Size is the size of data being written.
	Size uint32

	// WriteFlags is the flags used during the write.
	WriteFlags uint32

	// LockOwner is the ID of the lock owner.
	LockOwner uint64

	// Flags is the flags for the request.
	Flags uint32

	_ uint32
}

// FUSE_INIT flags, consistent with the ones in include/uapi/linux/fuse.h.
// Our taget version is 7.23 but we have few implemented in advance.
const (
	FUSE_ASYNC_READ       = 1 << 0
	FUSE_POSIX_LOCKS      = 1 << 1
	FUSE_FILE_OPS         = 1 << 2
	FUSE_ATOMIC_O_TRUNC   = 1 << 3
	FUSE_EXPORT_SUPPORT   = 1 << 4
	FUSE_BIG_WRITES       = 1 << 5
	FUSE_DONT_MASK        = 1 << 6
	FUSE_SPLICE_WRITE     = 1 << 7
	FUSE_SPLICE_MOVE      = 1 << 8
	FUSE_SPLICE_READ      = 1 << 9
	FUSE_FLOCK_LOCKS      = 1 << 10
	FUSE_HAS_IOCTL_DIR    = 1 << 11
	FUSE_AUTO_INVAL_DATA  = 1 << 12
	FUSE_DO_READDIRPLUS   = 1 << 13
	FUSE_READDIRPLUS_AUTO = 1 << 14
	FUSE_ASYNC_DIO        = 1 << 15
	FUSE_WRITEBACK_CACHE  = 1 << 16
	FUSE_NO_OPEN_SUPPORT  = 1 << 17
	FUSE_MAX_PAGES        = 1 << 22 // From FUSE 7.28
)

// currently supported FUSE protocol version numbers.
const (
	FUSE_KERNEL_VERSION       = 7
	FUSE_KERNEL_MINOR_VERSION = 31
)

// Constants relevant to FUSE operations.
const (
	FUSE_NAME_MAX     = 1024
	FUSE_PAGE_SIZE    = 4096
	FUSE_DIRENT_ALIGN = 8
)

// FUSEInitIn is the request sent by the kernel to the daemon,
// to negotiate the version and flags.
//
// +marshal
type FUSEInitIn struct {
	// Major version supported by kernel.
	Major uint32

	// Minor version supported by the kernel.
	Minor uint32

	// MaxReadahead is the maximum number of bytes to read-ahead
	// decided by the kernel.
	MaxReadahead uint32

	// Flags of this init request.
	Flags uint32
}

// FUSEInitOut is the reply sent by the daemon to the kernel
// for FUSEInitIn. We target FUSE 7.23; this struct supports 7.28.
//
// +marshal
type FUSEInitOut struct {
	// Major version supported by daemon.
	Major uint32

	// Minor version supported by daemon.
	Minor uint32

	// MaxReadahead is the maximum number of bytes to read-ahead.
	// Decided by the daemon, after receiving the value from kernel.
	MaxReadahead uint32

	// Flags of this init reply.
	Flags uint32

	// MaxBackground is the maximum number of pending background requests
	// that the daemon wants.
	MaxBackground uint16

	// CongestionThreshold is the daemon-decided threshold for
	// the number of the pending background requests.
	CongestionThreshold uint16

	// MaxWrite is the daemon's maximum size of a write buffer.
	// Kernel adjusts it to the minimum (fuse/init.go:fuseMinMaxWrite).
	// if the value from daemon is too small.
	MaxWrite uint32

	// TimeGran is the daemon's time granularity for mtime and ctime metadata.
	// The unit is nanosecond.
	// Value should be power of 10.
	// 1 indicates full nanosecond granularity support.
	TimeGran uint32

	// MaxPages is the daemon's maximum number of pages for one write operation.
	// Kernel adjusts it to the maximum (fuse/init.go:FUSE_MAX_MAX_PAGES).
	// if the value from daemon is too large.
	MaxPages uint16

	_ uint16

	_ [8]uint32
}

<<<<<<< HEAD
// FUSEInitRes is a variable-length wrapper of FUSEInitOut. The FUSE server may
// implement older version of FUSE protocol, which contains a FUSEInitOut with
// less attributes.
//
// Dynamically-sized objects cannot be marshalled.
type FUSEInitRes struct {
	marshal.StubMarshallable

	// InitOut contains the response from the FUSE server.
	InitOut FUSEInitOut

	// Len is the total length of bytes of the response.
	Len uint32
}

// UnmarshalBytes deserializes src to the InitOut attribute in a FUSEInitRes.
func (r *FUSEInitRes) UnmarshalBytes(src []byte) {
	out := &r.InitOut

	// Introduced before FUSE kernel version 7.13.
	out.Major = uint32(usermem.ByteOrder.Uint32(src[:4]))
	src = src[4:]
	out.Minor = uint32(usermem.ByteOrder.Uint32(src[:4]))
	src = src[4:]
	out.MaxReadahead = uint32(usermem.ByteOrder.Uint32(src[:4]))
	src = src[4:]
	out.Flags = uint32(usermem.ByteOrder.Uint32(src[:4]))
	src = src[4:]
	out.MaxBackground = uint16(usermem.ByteOrder.Uint16(src[:2]))
	src = src[2:]
	out.CongestionThreshold = uint16(usermem.ByteOrder.Uint16(src[:2]))
	src = src[2:]
	out.MaxWrite = uint32(usermem.ByteOrder.Uint32(src[:4]))
	src = src[4:]

	// Introduced in FUSE kernel version 7.23.
	if len(src) >= 4 {
		out.TimeGran = uint32(usermem.ByteOrder.Uint32(src[:4]))
		src = src[4:]
	}
	// Introduced in FUSE kernel version 7.28.
	if len(src) >= 2 {
		out.MaxPages = uint16(usermem.ByteOrder.Uint16(src[:2]))
		src = src[2:]
	}
}

// SizeBytes is the size of the payload of the FUSE_INIT response.
func (r *FUSEInitRes) SizeBytes() int {
	return int(r.Len)
}

=======
>>>>>>> 44835cce
// FUSEGetAttrIn is the request sent by the kernel to the daemon,
// to get the attribute of a inode.
//
// +marshal
type FUSEGetAttrIn struct {
	// GetAttrFlags specifies whether getattr request is sent with a nodeid or
	// with a file handle.
	GetAttrFlags uint32

	_ uint32

	// Fh is the file handler when GetAttrFlags has FUSE_GETATTR_FH bit. If
	// used, the operation is analogous to fstat(2).
	Fh uint64
}

// FUSEAttr is the struct used in the reponse FUSEGetAttrOut.
//
// +marshal
type FUSEAttr struct {
	Ino       uint64
	Size      uint64
	Blocks    uint64
	Atime     uint64
	Mtime     uint64
	Ctime     uint64
	AtimeNsec uint32
	MtimeNsec uint32
	CtimeNsec uint32
	Mode      uint32
	Nlink     uint32
	UID       uint32
	GID       uint32
	Rdev      uint32
	BlkSize   uint32
	_         uint32
}

// FUSEGetAttrOut is the reply sent by the daemon to the kernel
// for FUSEGetAttrIn.
//
// +marshal
type FUSEGetAttrOut struct {
	// AttrValid and AttrValidNsec describe the attribute cache duration
	AttrValid uint64

	// AttrValidNsec is the nanosecond part of the attribute cache duration
	AttrValidNsec uint32

	_ uint32

	// Attr contains the metadata returned from the FUSE server
	Attr FUSEAttr
}

// FUSEEntryOut is the reply sent by the daemon to the kernel
// for FUSE_MKNOD, FUSE_MKDIR, FUSE_SYMLINK, FUSE_LINK and
// inode.Lookup.
//
// +marshal
type FUSEEntryOut struct {
	// NodeID is the ID for current inode.
	NodeID uint64

	// Generation is the generation number of inode.
	// Used to identify an inode that have different ID at different time.
	Generation uint64

	// EntryValid indicates timeout for an entry.
	EntryValid uint64

	// AttrValid indicates timeout for an entry's attributes.
	AttrValid uint64

	// EntryValidNsec indicates timeout for an entry in nanosecond.
	EntryValidNSec uint32

	// AttrValidNsec indicates timeout for an entry's attributes in nanosecond.
	AttrValidNSec uint32

	// Attr contains the attributes of an entry.
	Attr FUSEAttr
}

// FUSELookupIn is the request sent by the kernel to the daemon
// to look up a file name.
//
// Dynamically-sized objects cannot be marshalled.
type FUSELookupIn struct {
	marshal.StubMarshallable

	// Name is a file name to be looked up.
	Name string
}

// MarshalBytes serializes r.name to the dst buffer.
func (r *FUSELookupIn) MarshalBytes(buf []byte) {
	copy(buf, r.Name)
}

// SizeBytes is the size of the memory representation of FUSELookupIn.
// 1 extra byte for null-terminated string.
func (r *FUSELookupIn) SizeBytes() int {
	return len(r.Name) + 1
}

// MAX_NON_LFS indicates the maximum offset without large file support.
const MAX_NON_LFS = ((1 << 31) - 1)

// flags returned by OPEN request.
const (
	// FOPEN_DIRECT_IO indicates bypassing page cache for this opened file.
	FOPEN_DIRECT_IO = 1 << 0
	// FOPEN_KEEP_CACHE avoids invalidate of data cache on open.
	FOPEN_KEEP_CACHE = 1 << 1
	// FOPEN_NONSEEKABLE indicates the file cannot be seeked.
	FOPEN_NONSEEKABLE = 1 << 2
)

// FUSEOpenIn is the request sent by the kernel to the daemon,
// to negotiate flags and get file handle.
//
// +marshal
type FUSEOpenIn struct {
	// Flags of this open request.
	Flags uint32

	_ uint32
}

// FUSEOpenOut is the reply sent by the daemon to the kernel
// for FUSEOpenIn.
//
// +marshal
type FUSEOpenOut struct {
	// Fh is the file handler for opened file.
	Fh uint64

	// OpenFlag for the opened file.
	OpenFlag uint32
}

// FUSE_READ flags, consistent with the ones in include/uapi/linux/fuse.h.
const (
	FUSE_READ_LOCKOWNER = 1 << 1
)

// FUSEReadIn is the request sent by the kernel to the daemon
// for FUSE_READ.
//
// +marshal
type FUSEReadIn struct {
	// Fh is the file handle in userspace.
	Fh uint64

	// Offset is the read offset.
	Offset uint64

	// Size is the number of bytes to read.
	Size uint32

	// ReadFlags for this FUSE_READ request.
	// Currently only contains FUSE_READ_LOCKOWNER.
	ReadFlags uint32

	// LockOwner is the id of the lock owner if there is one.
	LockOwner uint64

	// Flags for the underlying file.
	Flags uint32

	_ uint32
}

// FUSEReleaseIn is the request sent by the kernel to the daemon
// when there is no more reference to a file.
//
// +marshal
type FUSEReleaseIn struct {
	// Fh is the file handler for the file to be released.
	Fh uint64

	// Flags of the file.
	Flags uint32

	// Flags of this release request.
	ReleaseFlags uint32

	// LockOwner is the id of the lock owner if there is one.
	LockOwner uint64
}

// FUSEMknodMeta contains all the static fields of FUSEMknodIn,
// which is used for FUSE_MKNOD.
//
// +marshal
type FUSEMknodMeta struct {
	// Mode of the inode to create.
	Mode uint32

	// Rdev encodes device major and minor information.
	Rdev uint32

	// Umask is the current file mode creation mask.
	Umask uint32

	_ uint32
}

// FUSEMknodIn contains all the arguments sent by the kernel
// to the daemon, to create a new file node.
//
// Dynamically-sized objects cannot be marshalled.
type FUSEMknodIn struct {
	marshal.StubMarshallable

	// MknodMeta contains mode, rdev and umash field for FUSE_MKNODS.
	MknodMeta FUSEMknodMeta

	// Name is the name of the node to create.
	Name string
}

// MarshalBytes serializes r.MknodMeta and r.Name to the dst buffer.
func (r *FUSEMknodIn) MarshalBytes(buf []byte) {
	r.MknodMeta.MarshalBytes(buf[:r.MknodMeta.SizeBytes()])
	copy(buf[r.MknodMeta.SizeBytes():], r.Name)
}

// SizeBytes is the size of the memory representation of FUSEMknodIn.
// 1 extra byte for null-terminated string.
func (r *FUSEMknodIn) SizeBytes() int {
	return r.MknodMeta.SizeBytes() + len(r.Name) + 1
}

// FUSESymLinkIn is the request sent by the kernel to the daemon,
// to create a symbolic link.
//
// Dynamically-sized objects cannot be marshalled.
type FUSESymLinkIn struct {
	marshal.StubMarshallable

	// Name of symlink to create.
	Name string

	// Target of the symlink.
	Target string
}

// MarshalBytes serializes r.Name and r.Target to the dst buffer.
// Left null-termination at end of r.Name and r.Target.
func (r *FUSESymLinkIn) MarshalBytes(buf []byte) {
	copy(buf, r.Name)
	copy(buf[len(r.Name)+1:], r.Target)
}

// SizeBytes is the size of the memory representation of FUSESymLinkIn.
// 2 extra bytes for null-terminated string.
func (r *FUSESymLinkIn) SizeBytes() int {
	return len(r.Name) + len(r.Target) + 2
}

// FUSEEmptyIn is used by operations without request body.
type FUSEEmptyIn struct{ marshal.StubMarshallable }

// MarshalBytes do nothing for marshal.
func (r *FUSEEmptyIn) MarshalBytes(buf []byte) {}

// SizeBytes is 0 for empty request.
func (r *FUSEEmptyIn) SizeBytes() int {
	return 0
}

// FUSEMkdirMeta contains all the static fields of FUSEMkdirIn,
// which is used for FUSE_MKDIR.
//
// +marshal
type FUSEMkdirMeta struct {
	// Mode of the directory of create.
	Mode uint32

	// Umask is the user file creation mask.
	Umask uint32
}

// FUSEMkdirIn contains all the arguments sent by the kernel
// to the daemon, to create a new directory.
//
// Dynamically-sized objects cannot be marshalled.
type FUSEMkdirIn struct {
	marshal.StubMarshallable

	// MkdirMeta contains Mode and Umask of the directory to create.
	MkdirMeta FUSEMkdirMeta

	// Name of the directory to create.
	Name string
}

// MarshalBytes serializes r.MkdirMeta and r.Name to the dst buffer.
func (r *FUSEMkdirIn) MarshalBytes(buf []byte) {
	r.MkdirMeta.MarshalBytes(buf[:r.MkdirMeta.SizeBytes()])
	copy(buf[r.MkdirMeta.SizeBytes():], r.Name)
}

// SizeBytes is the size of the memory representation of FUSEMkdirIn.
// 1 extra byte for null-terminated Name string.
func (r *FUSEMkdirIn) SizeBytes() int {
	return r.MkdirMeta.SizeBytes() + len(r.Name) + 1
}

// FUSERmDirIn is the request sent by the kernel to the daemon
// when trying to remove a directory.
//
// Dynamically-sized objects cannot be marshalled.
type FUSERmDirIn struct {
	marshal.StubMarshallable

	// Name is a directory name to be looked up.
	Name string
}

// MarshalBytes serializes r.name to the dst buffer.
func (r *FUSERmDirIn) MarshalBytes(buf []byte) {
	copy(buf, r.Name)
}

// SizeBytes is the size of the memory representation of FUSERmDirIn.
func (r *FUSERmDirIn) SizeBytes() int {
	return len(r.Name) + 1
}

// FUSEDirents is a list of Dirents received from the FUSE daemon server.
// It is used for FUSE_READDIR.
//
// Dynamically-sized objects cannot be marshalled.
type FUSEDirents struct {
	marshal.StubMarshallable

	Dirents []*FUSEDirent
}

// FUSEDirent is a Dirent received from the FUSE daemon server.
// It is used for FUSE_READDIR.
//
// Dynamically-sized objects cannot be marshalled.
type FUSEDirent struct {
	marshal.StubMarshallable

	// Meta contains all the static fields of FUSEDirent.
	Meta FUSEDirentMeta

	// Name is the filename of the dirent.
	Name string
}

// FUSEDirentMeta contains all the static fields of FUSEDirent.
// It is used for FUSE_READDIR.
//
// +marshal
type FUSEDirentMeta struct {
	// Inode of the dirent.
	Ino uint64

	// Offset of the dirent.
	Off uint64

	// NameLen is the length of the dirent name.
	NameLen uint32

	// Type of the dirent.
	Type uint32
}

// SizeBytes is the size of the memory representation of FUSEDirents.
func (r *FUSEDirents) SizeBytes() int {
	var sizeBytes int
	for _, dirent := range r.Dirents {
		sizeBytes += dirent.SizeBytes()
	}

	return sizeBytes
}

// UnmarshalBytes deserializes FUSEDirents from the src buffer.
func (r *FUSEDirents) UnmarshalBytes(src []byte) {
	for {
		if len(src) <= (*FUSEDirentMeta)(nil).SizeBytes() {
			break
		}

		// Its unclear how many dirents there are in src. Each dirent is dynamically
		// sized and so we can't make assumptions about how many dirents we can allocate.
		if r.Dirents == nil {
			r.Dirents = make([]*FUSEDirent, 0)
		}

		// We have to allocate a struct for each dirent - there must be a better way
		// to do this. Linux allocates 1 page to store all the dirents and then
		// simply reads them from the page.
		var dirent FUSEDirent
		dirent.UnmarshalBytes(src)
		r.Dirents = append(r.Dirents, &dirent)

		src = src[dirent.SizeBytes():]
	}
}

// SizeBytes is the size of the memory representation of FUSEDirent.
func (r *FUSEDirent) SizeBytes() int {
	dataSize := r.Meta.SizeBytes() + len(r.Name)

	// Each Dirent must be padded such that its size is a multiple
	// of FUSE_DIRENT_ALIGN. Similar to the fuse dirent alignment
	// in linux/fuse.h.
	return (dataSize + (FUSE_DIRENT_ALIGN - 1)) & ^(FUSE_DIRENT_ALIGN - 1)
}

// UnmarshalBytes deserializes FUSEDirent from the src buffer.
func (r *FUSEDirent) UnmarshalBytes(src []byte) {
	r.Meta.UnmarshalBytes(src)
	src = src[r.Meta.SizeBytes():]

	if r.Meta.NameLen > FUSE_NAME_MAX {
		// The name is too long and therefore invalid. We don't
		// need to unmarshal the name since it'll be thrown away.
		return
	}

	buf := make([]byte, r.Meta.NameLen)
	name := primitive.ByteSlice(buf)
	name.UnmarshalBytes(src[:r.Meta.NameLen])
	r.Name = string(name)
}<|MERGE_RESOLUTION|>--- conflicted
+++ resolved
@@ -253,7 +253,6 @@
 	_ [8]uint32
 }
 
-<<<<<<< HEAD
 // FUSEInitRes is a variable-length wrapper of FUSEInitOut. The FUSE server may
 // implement older version of FUSE protocol, which contains a FUSEInitOut with
 // less attributes.
@@ -306,8 +305,6 @@
 	return int(r.Len)
 }
 
-=======
->>>>>>> 44835cce
 // FUSEGetAttrIn is the request sent by the kernel to the daemon,
 // to get the attribute of a inode.
 //
